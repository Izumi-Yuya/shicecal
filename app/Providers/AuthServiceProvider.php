<?php

namespace App\Providers;

// use Illuminate\Support\Facades\Gate;
use Illuminate\Foundation\Support\Providers\AuthServiceProvider as ServiceProvider;

class AuthServiceProvider extends ServiceProvider
{
    /**
     * The model to policy mappings for the application.
     *
     * @var array<class-string, class-string>
     */
    protected $policies = [
        \App\Models\LandInfo::class => \App\Policies\LandInfoPolicy::class,
        \App\Models\LifelineEquipment::class => \App\Policies\LifelineEquipmentPolicy::class,
<<<<<<< HEAD
        \App\Models\FacilityContract::class => \App\Policies\ContractPolicy::class,
        \App\Models\DocumentFile::class => \App\Policies\DocumentPolicy::class,
        \App\Models\DocumentFolder::class => \App\Policies\DocumentPolicy::class,
=======
        \App\Models\MaintenanceHistory::class => \App\Policies\MaintenanceHistoryPolicy::class,
>>>>>>> d0919b33
    ];

    /**
     * Register any authentication / authorization services.
     *
     * @return void
     */
    public function boot()
    {
        $this->registerPolicies();

        //
    }
}<|MERGE_RESOLUTION|>--- conflicted
+++ resolved
@@ -15,13 +15,10 @@
     protected $policies = [
         \App\Models\LandInfo::class => \App\Policies\LandInfoPolicy::class,
         \App\Models\LifelineEquipment::class => \App\Policies\LifelineEquipmentPolicy::class,
-<<<<<<< HEAD
         \App\Models\FacilityContract::class => \App\Policies\ContractPolicy::class,
         \App\Models\DocumentFile::class => \App\Policies\DocumentPolicy::class,
         \App\Models\DocumentFolder::class => \App\Policies\DocumentPolicy::class,
-=======
         \App\Models\MaintenanceHistory::class => \App\Policies\MaintenanceHistoryPolicy::class,
->>>>>>> d0919b33
     ];
 
     /**

--- conflicted
+++ resolved
@@ -88,9 +88,6 @@
             'land_owner_email' => '土地オーナーメールアドレス',
             'land_owner_url' => '土地オーナーURL',
             'land_owner_notes' => '土地オーナー備考',
-<<<<<<< HEAD
-
-=======
             
             // 建物情報
             'building_ownership_type' => '建物所有区分',
@@ -121,7 +118,6 @@
             'building_owner_phone' => '建物オーナー電話番号',
             'building_owner_email' => '建物オーナーメールアドレス',
             
->>>>>>> dda56e43
             // ライフライン設備 - 電気
             'electrical_contractor' => '電力会社',
             'electrical_safety_management_company' => '電気保安管理業者',
@@ -172,17 +168,6 @@
             'elevator_maintenance_company' => 'エレベーター保守会社',
             'elevator_maintenance_date' => 'エレベーター保守実施日',
             'elevator_notes' => 'エレベーター設備備考',
-<<<<<<< HEAD
-
-            // ライフライン設備 - 空調・照明
-            'hvac_lighting_availability' => '空調・照明設備有無',
-            'hvac_lighting_manufacturer' => '空調・照明設備メーカー',
-            'hvac_lighting_model_year' => '空調・照明設備年式',
-            'hvac_lighting_maintenance_company' => '空調・照明保守会社',
-            'hvac_lighting_maintenance_date' => '空調・照明保守実施日',
-            'hvac_lighting_notes' => '空調・照明設備備考',
-
-=======
             
             // ライフライン設備 - 空調設備
             'hvac_freon_inspection_company' => '空調設備_フロンガス点検業者',
@@ -196,7 +181,6 @@
             'lighting_warranty_period' => '照明設備_保証期間',
             'lighting_notes' => '照明設備_備考',
             
->>>>>>> dda56e43
             // 防犯・防災設備 - 防犯カメラ・電子錠
             'security_camera_management_company' => '防犯カメラ管理業者',
             'security_camera_model_year' => '防犯カメラ年式',
@@ -212,74 +196,6 @@
             'fire_inspection_date' => '消防設備点検実施日',
             'disaster_practical_training_date' => '防災実地訓練実施日',
             'disaster_riding_training_date' => '防災起動訓練実施日',
-<<<<<<< HEAD
-
-            // 建物情報
-            'building_ownership_type' => '建物所有区分',
-            'building_area_sqm' => '建築面積（㎡数）',
-            'building_area_tsubo' => '建築面積（坪数）',
-            'building_completion_date' => '竣工日',
-            'building_total_floor_area_sqm' => '延床面積（㎡数）',
-            'building_total_floor_area_tsubo' => '延べ床面積（坪数）',
-            'building_age' => '築年数',
-            'building_construction_cost' => '建築費用',
-            'building_cost_per_tsubo' => '坪単価',
-            'building_useful_life' => '耐用年数',
-            'building_construction_cooperation_fee' => '建設協力金',
-            'building_monthly_rent' => '建物家賃',
-            'building_contract_years' => '建物契約年数',
-            'building_contract_start_date' => '建物契約開始日',
-            'building_contract_end_date' => '建物契約終了日',
-            'building_auto_renewal' => '建物自動更新の有無',
-            'building_construction_company_name' => '施工会社',
-            'building_construction_company_phone' => '施工会社連絡先',
-            'building_periodic_inspection_type' => '定期調査会社',
-            'building_periodic_inspection_date' => '調査日',
-            'building_notes' => '建物備考',
-            'building_management_company_name' => '建物管理会社名',
-            'building_management_company_phone' => '建物管理会社電話番号',
-            'building_management_company_email' => '建物管理会社メールアドレス',
-            'building_owner_name' => '建物オーナー氏名',
-            'building_owner_phone' => '建物オーナー電話番号',
-            'building_owner_email' => '建物オーナーメールアドレス',
-
-            // 図面 - 引き渡し図面 (ファイル名のみ、ファイルパスは含まない)
-            'drawing_handover_startup_drawing' => '引き渡し図面_就航図面',
-            'drawing_handover_row_2' => '引き渡し図面_2行目',
-            'drawing_handover_row_3' => '引き渡し図面_3行目',
-            'drawing_handover_row_4' => '引き渡し図面_4行目',
-            'drawing_handover_row_5' => '引き渡し図面_5行目',
-
-            // 図面 - 完成図面 (ファイル名のみ、ファイルパスは含まない)
-            'drawing_completion_row_1' => '完成図面_1行目',
-            'drawing_completion_row_2' => '完成図面_2行目',
-            'drawing_completion_row_3' => '完成図面_3行目',
-            'drawing_completion_row_4' => '完成図面_4行目',
-            'drawing_completion_row_5' => '完成図面_5行目',
-
-            // 図面 - その他図面 (ファイル名のみ、ファイルパスは含まない)
-            'drawing_others_row_1' => 'その他図面_1行目',
-            'drawing_others_row_2' => 'その他図面_2行目',
-            'drawing_others_row_3' => 'その他図面_3行目',
-            'drawing_others_row_4' => 'その他図面_4行目',
-            'drawing_others_row_5' => 'その他図面_5行目',
-            'drawing_notes' => '図面備考',
-
-            // 修繕履歴
-            'maintenance_latest_date' => '修繕履歴_最新修繕日',
-            'maintenance_latest_content' => '修繕履歴_最新修繕内容',
-            'maintenance_latest_cost' => '修繕履歴_最新修繕費用',
-            'maintenance_latest_contractor' => '修繕履歴_最新施工業者',
-            'maintenance_latest_category' => '修繕履歴_最新カテゴリ',
-            'maintenance_latest_subcategory' => '修繕履歴_最新サブカテゴリ',
-            'maintenance_latest_contact_person' => '修繕履歴_最新担当者',
-            'maintenance_latest_phone_number' => '修繕履歴_最新電話番号',
-            'maintenance_latest_notes' => '修繕履歴_最新備考',
-            'maintenance_latest_warranty_period' => '修繕履歴_最新保証期間',
-            'maintenance_total_count' => '修繕履歴_総件数',
-            'maintenance_total_cost' => '修繕履歴_総費用',
-
-=======
             'disaster_notes' => '防災備考',
             
             // 図面
@@ -328,7 +244,6 @@
             'maintenance_other_renovation_notes' => 'その他_改修工事履歴_備考',
             'maintenance_other_renovation_special_notes' => 'その他_改修工事履歴_特記事項',
             
->>>>>>> dda56e43
             // 契約書 - その他契約書
             'contract_others_company_name' => 'その他契約書_会社名',
             'contract_others_contract_type' => 'その他契約書_契約書の種類',

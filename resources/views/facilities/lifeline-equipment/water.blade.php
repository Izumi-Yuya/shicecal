--- conflicted
+++ resolved
@@ -49,11 +49,7 @@
 
     // 受水槽テーブルデータの構築
     $tankData = [
-<<<<<<< HEAD
-        // 第1行：3カラム（設置の有無、メーカー、年式）
-=======
         // 第1行：3カラム（有無、メーカー、年式）- 6列レイアウト
->>>>>>> d0919b33
         [
             'type' => 'standard',
             'cells' => [
@@ -66,11 +62,7 @@
 
     // 浄化槽テーブルデータの構築
     $septicTankData = [
-<<<<<<< HEAD
-        // 第1行：3カラム（設置の有無、メーカー、年式）
-=======
         // 第1行：3カラム（有無、メーカー、年式）- 6列レイアウト
->>>>>>> d0919b33
         [
             'type' => 'standard',
             'cells' => [

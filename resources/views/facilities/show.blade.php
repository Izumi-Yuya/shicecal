@extends('layouts.app')

@section('content')
<div class="container">
    <div class="row justify-content-center">
        <div class="col-md-12">
            <!-- 固定ヘッダーカード -->
            <div class="facility-header-card card mb-3 sticky-top">
                <div class="card-body py-3">
                    <div class="row align-items-center">
                        <div class="col-md-8">
                            <div class="d-flex align-items-center">
                                <div class="facility-icon me-3">
                                    <i class="fas fa-building"></i>
                                </div>
                                <div>
                                    <h5 class="mb-1 facility-name">{{ $facility->facility_name }}</h5>
                                    <div class="facility-meta">
                                        <span class="badge bg-primary me-2">{{ $facility->office_code }}</span>
                                        <small class="text-muted">
                                            <i class="fas fa-clock me-1"></i>
                                            更新日時: {{ $facility->updated_at->format('Y年m月d日 H:i') }}
                                        </small>
                                    </div>
                                </div>
                            </div>
                        </div>
                        <div class="col-md-4 text-end">
                            <div class="facility-actions">
                                <a href="{{ route('facilities.index') }}" class="btn btn-outline-secondary btn-sm">
                                    <i class="fas fa-arrow-left"></i> 施設一覧に戻る
                                </a>
                            </div>
                        </div>
                    </div>
                </div>
            </div>

            <!-- アラート表示エリア -->
            @if (session('success'))
                <div class="alert alert-success alert-dismissible fade show" role="alert">
                    <i class="fas fa-check-circle me-2"></i>{{ session('success') }}
                    <button type="button" class="btn-close" data-bs-dismiss="alert"></button>
                </div>
            @endif

            @if (session('error'))
                <div class="alert alert-danger alert-dismissible fade show" role="alert">
                    <i class="fas fa-exclamation-circle me-2"></i>{{ session('error') }}
                    <button type="button" class="btn-close" data-bs-dismiss="alert"></button>
                </div>
            @endif

            <!-- タブナビゲーション -->
            <div class="facility-detail-container">
                <div class="tab-navigation mb-4">
                    <ul class="nav nav-tabs" id="facilityTabs" role="tablist">
                        <li class="nav-item" role="presentation">
                            <button class="nav-link active" id="basic-tab" data-bs-toggle="tab" data-bs-target="#basic-info" type="button" role="tab" aria-controls="basic-info" aria-selected="true">
                                <i class="fas fa-info-circle me-2"></i>基本
                            </button>
                        </li>
                        <li class="nav-item" role="presentation">
                            <button class="nav-link" id="land-tab" data-bs-toggle="tab" data-bs-target="#land-info" type="button" role="tab" aria-controls="land-info" aria-selected="false">
                                <i class="fas fa-map me-2"></i>土地
                            </button>
                        </li>
                        <li class="nav-item" role="presentation">
                            <button class="nav-link" id="building-tab" data-bs-toggle="tab" data-bs-target="#building-info" type="button" role="tab" aria-controls="building-info" aria-selected="false">
                                <i class="fas fa-building me-2"></i>建物
                            </button>
                        </li>
                        <li class="nav-item" role="presentation">
                            <button class="nav-link" id="lifeline-tab" data-bs-toggle="tab" data-bs-target="#lifeline-equipment" type="button" role="tab" aria-controls="lifeline-equipment" aria-selected="false">
                                <i class="fas fa-plug me-2"></i>ライフライン設備
                            </button>
                        </li>
                        <li class="nav-item" role="presentation">
                            <button class="nav-link" id="security-disaster-tab" data-bs-toggle="tab" data-bs-target="#security-disaster" type="button" role="tab" aria-controls="security-disaster" aria-selected="false">
                                <i class="fas fa-shield-alt me-2"></i>防犯・防災
                            </button>
                        </li>
                        <li class="nav-item" role="presentation">
<<<<<<< HEAD
                            <button class="nav-link" id="repair-history-tab" data-bs-toggle="tab" data-bs-target="#repair-history" type="button" role="tab" aria-controls="repair-history" aria-selected="false">
                                <i class="fas fa-wrench me-2"></i>修繕履歴
=======
                            <button class="nav-link" id="contracts-tab" data-bs-toggle="tab" data-bs-target="#contracts" type="button" role="tab" aria-controls="contracts" aria-selected="false">
                                <i class="fas fa-file-contract me-2"></i>契約書
>>>>>>> bb3ebaa8
                            </button>
                        </li>
                    </ul>
                </div>
                
                <div class="tab-content" id="facilityTabContent">
                    <div class="tab-pane fade show active" id="basic-info" role="tabpanel" aria-labelledby="basic-tab">
                        <!-- 基本情報タブヘッダー -->
                        <div class="d-flex justify-content-between align-items-center mb-4">
                            <h4 class="mb-0">
                                <i class="fas fa-info-circle text-primary me-2"></i>基本情報
                            </h4>
                            @if(auth()->user()->isEditor() || auth()->user()->isAdmin())
                                <a href="{{ route('facilities.edit-basic-info', $facility) }}" class="btn btn-primary">
                                    <i class="fas fa-edit me-2"></i>編集
                                </a>
                            @endif
                        </div>
                        
                        <!-- Basic Info Display Card -->
                        @include('facilities.basic-info.partials.display-card', ['facility' => $facility])
                    </div>
                    
                    <div class="tab-pane fade" id="land-info" role="tabpanel" aria-labelledby="land-tab" data-lazy-load="true">
                        <!-- 土地情報タブヘッダー -->
                        <div class="d-flex justify-content-between align-items-center mb-4">
                            <h4 class="mb-0">
                                <i class="fas fa-map text-primary me-2"></i>土地情報
                            </h4>
                            @if(auth()->user()->canEditLandInfo())
                                <a href="{{ route('facilities.land-info.edit', $facility) }}" class="btn btn-primary">
                                    <i class="fas fa-edit me-2"></i>
                                    @if(isset($landInfo) && $landInfo)
                                        編集
                                    @else
                                        登録
                                    @endif
                                </a>
                            @endif
                        </div>
                        
                        <div class="land-info-loading d-none">
                            <div class="d-flex justify-content-center p-4">
                                <div class="spinner-border" role="status">
                                    <span class="visually-hidden">読み込み中...</span>
                                </div>
                            </div>
                        </div>
                        
                        <div class="land-info-content">
                            @if(isset($landInfo) && $landInfo)
                                <!-- 土地情報詳細表示 -->
                                @include('facilities.land-info.partials.display-card', ['landInfo' => $landInfo, 'landInfoFileData' => $landInfoFileData ?? []])
                                
                                <!-- 土地情報コメントセクション -->
                                <div class="comments-section" data-section="land_basic" style="display: none;">
                                    <div class="card mt-3">
                                        <div class="card-header">
                                            <h6 class="mb-0">
                                                <i class="fas fa-comments me-2"></i>土地情報に関するコメント
                                            </h6>
                                        </div>
                                        <div class="card-body">
                                            <!-- コメント表示エリア -->
                                            <div class="comments-list" data-section="land_basic">
                                                <!-- コメントはJavaScriptで動的に読み込まれます -->
                                            </div>
                                            
                                            <!-- 新規コメント投稿フォーム -->
                                            @if(auth()->user()->canEdit())
                                            <form class="comment-form mt-3" data-section="land_basic">
                                                @csrf
                                                <div class="mb-3">
                                                    <textarea name="content" class="form-control" rows="3" 
                                                              placeholder="土地情報に関するコメントを入力してください..." required></textarea>
                                                </div>
                                                <div class="d-flex justify-content-between align-items-center">
                                                    <div>
                                                        <label class="form-label">担当者に割り当て（任意）</label>
                                                        <select name="assigned_to" class="form-select form-select-sm" style="width: auto;">
                                                            <option value="">選択してください</option>
                                                            @foreach(\App\Models\User::where('is_active', true)->orderBy('name')->get() as $user)
                                                                <option value="{{ $user->id }}">{{ $user->name }}</option>
                                                            @endforeach
                                                        </select>
                                                    </div>
                                                    <button type="submit" class="btn btn-primary btn-sm">
                                                        <i class="fas fa-paper-plane me-1"></i>投稿
                                                    </button>
                                                </div>
                                            </form>
                                            @endif
                                        </div>
                                    </div>
                                </div>
                            @else
                                <div class="text-center py-5">
                                    <div class="mb-4">
                                        <i class="fas fa-map-marked-alt fa-4x text-muted"></i>
                                    </div>
                                    <h4 class="text-muted mb-3">土地情報が登録されていません</h4>
                                    <p class="text-muted mb-4">
                                        この施設の土地情報はまだ登録されていません。<br>
                                        土地情報を登録するには、編集ボタンをクリックしてください。
                                    </p>
                                    @if(auth()->user()->canEditLandInfo())
                                        <a href="{{ route('facilities.land-info.edit', $facility) }}" class="btn btn-primary">
                                            <i class="fas fa-plus me-2"></i>土地情報を登録
                                        </a>
                                    @endif
                                </div>
                            @endif
                        </div>
                    </div>
                    
                    <div class="tab-pane fade" id="building-info" role="tabpanel" aria-labelledby="building-tab">
                        <!-- 建物情報タブヘッダー -->
                        <div class="d-flex justify-content-between align-items-center mb-4">
                            <h4 class="mb-0">
                                <i class="fas fa-building text-primary me-2"></i>建物情報
                            </h4>
                            @if(auth()->user()->isEditor() || auth()->user()->isAdmin())
                                <a href="{{ route('facilities.building-info.edit', $facility) }}" class="btn btn-primary">
                                    <i class="fas fa-edit me-2"></i>
                                    @if(isset($buildingInfo) && $buildingInfo)
                                        編集
                                    @else
                                        登録
                                    @endif
                                </a>
                            @endif
                        </div>
                        
                        <!-- Building Info Display Card -->
                        @include('facilities.building-info.partials.display-card', ['facility' => $facility, 'buildingInfo' => $buildingInfo])
                    </div>
                    
                    <div class="tab-pane fade" id="lifeline-equipment" role="tabpanel" aria-labelledby="lifeline-tab">
                        <!-- ライフライン設備タブヘッダー -->
                        <div class="d-flex justify-content-between align-items-center mb-4">
                            <h4 class="mb-0">
                                <i class="fas fa-plug text-primary me-2"></i>ライフライン設備
                            </h4>
                        </div>
                        
                        <!-- Lifeline Equipment Content -->
                        @include('facilities.lifeline-equipment.index', ['facility' => $facility])
                    </div>
                    
                    <div class="tab-pane fade" id="security-disaster" role="tabpanel" aria-labelledby="security-disaster-tab">
                        <!-- 防犯・防災タブヘッダー -->
                        <div class="d-flex justify-content-between align-items-center mb-4">
                            <h4 class="mb-0">
                                <i class="fas fa-shield-alt text-primary me-2"></i>防犯・防災
                            </h4>
                            @if(auth()->user()->canEditFacility($facility->id))
                                <a href="{{ route('facilities.security-disaster.edit', $facility) }}" class="btn btn-primary">
                                    <i class="fas fa-edit me-2"></i>
                                    @php
                                        $securityDisasterEquipment = $facility->getSecurityDisasterEquipment();
                                    @endphp
                                    @if($securityDisasterEquipment)
                                        編集
                                    @else
                                        登録
                                    @endif
                                </a>
                            @endif
                        </div>
                        
                        <!-- Security Disaster Content -->
                        @include('facilities.security-disaster.index', ['facility' => $facility])
                    </div>
                    
<<<<<<< HEAD
                    <div class="tab-pane fade" id="repair-history" role="tabpanel" aria-labelledby="repair-history-tab">
                        <!-- 修繕履歴タブヘッダー -->
                        <div class="d-flex justify-content-between align-items-center mb-4">
                            <h4 class="mb-0">
                                <i class="fas fa-wrench text-primary me-2"></i>修繕履歴
                            </h4>
                        </div>
                        
                        <!-- Repair History Content -->
                        @include('facilities.repair-history.index', ['facility' => $facility])
=======
                    <div class="tab-pane fade" id="contracts" role="tabpanel" aria-labelledby="contracts-tab">
                        <!-- 契約書タブヘッダー -->
                        <div class="d-flex justify-content-between align-items-center mb-4">
                            <h4 class="mb-0">
                                <i class="fas fa-file-contract text-primary me-2"></i>契約書
                            </h4>
                        </div>
                        
                        <!-- Contracts Content -->
                        @php
                            $contractService = app(\App\Services\ContractService::class);
                            $contract = $contractService->getContract($facility);
                            $contractsData = [];
                            
                            if ($contract) {
                                $contractsData = $contractService->formatContractDataForDisplay($contract);
                            }
                            
                        @endphp
                        @include('facilities.contracts.index', ['facility' => $facility, 'contractsData' => $contractsData])
>>>>>>> bb3ebaa8
                    </div>
                </div>
            </div>
        </div>
    </div>
</div>
@endsection

@vite(['resources/css/pages/facilities.css', 'resources/js/modules/facilities.js'])

<style>
/* Lifeline Equipment Styles */
.lifeline-equipment-container {
    margin-top: 1rem;
}

.lifeline-equipment-container .nav-tabs {
    border-bottom: 2px solid #dee2e6;
    margin-bottom: 1.5rem;
}

.lifeline-equipment-container .nav-tabs .nav-link {
    border: none;
    border-bottom: 3px solid transparent;
    background: none;
    color: #6c757d;
    font-weight: 500;
    padding: 0.75rem 1rem;
    margin-bottom: -2px;
    transition: all 0.3s ease;
    font-size: 0.9rem;
}

.lifeline-equipment-container .nav-tabs .nav-link:hover {
    border-color: transparent;
    color: #495057;
    background-color: #f8f9fa;
}

.lifeline-equipment-container .nav-tabs .nav-link.active {
    color: #0d6efd;
    border-bottom-color: #0d6efd;
    background-color: transparent;
}

.lifeline-equipment-container .card {
    opacity: 0;
    transform: translateY(20px);
    transition: opacity 0.4s ease, transform 0.4s ease;
}

.lifeline-equipment-container .card.animate-in {
    opacity: 1;
    transform: translateY(0);
}

#electrical .card-header {
    background: linear-gradient(135deg, #ffc107, #ff8f00);
}

#gas .card-header {
    background: linear-gradient(135deg, #dc3545, #c82333);
}

#water .card-header {
    background: linear-gradient(135deg, #17a2b8, #138496);
}

#elevator .card-header {
    background: linear-gradient(135deg, #6f42c1, #59359a);
}

#hvac-lighting .card-header {
    background: linear-gradient(135deg, #28a745, #1e7e34);
}

#security-disaster .card-header {
    background: linear-gradient(135deg, #fd7e14, #e55a00);
}

#contracts .card-header {
    background: linear-gradient(135deg, #6f42c1, #59359a);
}

/* Security Disaster Styles */
.security-disaster-container {
    margin-top: 1rem;
}

.security-disaster-container .nav-tabs {
    border-bottom: 2px solid #dee2e6;
    margin-bottom: 1.5rem;
}

.security-disaster-container .nav-tabs .nav-link {
    border: none;
    border-bottom: 3px solid transparent;
    background: none;
    color: #6c757d;
    font-weight: 500;
    padding: 0.75rem 1rem;
    margin-bottom: -2px;
    transition: all 0.3s ease;
    font-size: 0.9rem;
}

.security-disaster-container .nav-tabs .nav-link:hover {
    border-color: transparent;
    color: #495057;
    background-color: #f8f9fa;
}

.security-disaster-container .nav-tabs .nav-link.active {
    color: #fd7e14;
    border-bottom-color: #fd7e14;
    background-color: transparent;
}

.security-disaster-edit-container .nav-tabs .nav-link.active {
    color: #fd7e14;
    border-bottom-color: #fd7e14;
    background-color: transparent;
}

/* Security Disaster Subtabs */
.security-disaster-subtabs {
    border-bottom: 2px solid #dee2e6;
    margin-bottom: 1.5rem;
}

.security-disaster-subtabs .nav-link {
    border: none;
    border-bottom: 3px solid transparent;
    background: none;
    color: #6c757d;
    font-weight: 500;
    padding: 0.75rem 1.5rem;
    margin-bottom: -2px;
    transition: all 0.3s ease;
    font-size: 0.95rem;
}

.security-disaster-subtabs .nav-link:hover {
    border-color: transparent;
    color: #495057;
    background-color: #f8f9fa;
}

.security-disaster-subtabs .nav-link.active {
    color: #fd7e14;
    border-bottom-color: #fd7e14;
    background-color: transparent;
    font-weight: 600;
}

.lifeline-equipment-container .comment-toggle {
    border: 1px solid rgba(255, 255, 255, 0.3);
    background-color: rgba(255, 255, 255, 0.1);
    color: white;
    transition: all 0.15s ease;
}

.lifeline-equipment-container .comment-toggle:hover {
    border-color: rgba(255, 255, 255, 0.5);
    background-color: rgba(255, 255, 255, 0.2);
    color: white;
}

.lifeline-equipment-container .comment-count {
    margin-left: 0.25rem;
    font-size: 0.75rem;
    background-color: rgba(255, 255, 255, 0.2);
    padding: 0.125rem 0.375rem;
    border-radius: 10px;
}

/* Contracts Styles */
.contracts-container {
    margin-top: 1rem;
}

.contracts-container .nav-tabs {
    border-bottom: 2px solid #dee2e6;
    margin-bottom: 1.5rem;
}

.contracts-container .nav-tabs .nav-link {
    border: none;
    border-bottom: 3px solid transparent;
    background: none;
    color: #6c757d;
    font-weight: 500;
    padding: 0.75rem 1rem;
    margin-bottom: -2px;
    transition: all 0.3s ease;
    font-size: 0.9rem;
}

.contracts-container .nav-tabs .nav-link:hover {
    border-color: transparent;
    color: #495057;
    background-color: #f8f9fa;
}

.contracts-container .nav-tabs .nav-link.active {
    color: #6f42c1;
    border-bottom-color: #6f42c1;
    background-color: transparent;
}

.contracts-container .card {
    opacity: 0;
    transform: translateY(20px);
    transition: opacity 0.4s ease, transform 0.4s ease;
}

.contracts-container .card.animate-in {
    opacity: 1;
    transform: translateY(0);
}

/* Contracts Subtabs */
.contracts-subtabs {
    border-bottom: 2px solid #dee2e6;
    margin-bottom: 1.5rem;
}

.contracts-subtabs .nav-link {
    border: none;
    border-bottom: 3px solid transparent;
    background: none;
    color: #6c757d;
    font-weight: 500;
    padding: 0.75rem 1.5rem;
    margin-bottom: -2px;
    transition: all 0.3s ease;
    font-size: 0.95rem;
}

.contracts-subtabs .nav-link:hover {
    border-color: transparent;
    color: #495057;
    background-color: #f8f9fa;
}

.contracts-subtabs .nav-link.active {
    color: #6f42c1;
    border-bottom-color: #6f42c1;
    background-color: transparent;
    font-weight: 600;
}
</style>

<script>
// Pass facility ID to the JavaScript module
window.facilityId = {{ $facility->id }};

// Handle active tab from session and initialize building tab functionality
document.addEventListener('DOMContentLoaded', function() {
    // Initialize building tab animations
    const buildingTab = document.getElementById('building-tab');
    const buildingPane = document.getElementById('building-info');
    
    if (buildingTab && buildingPane) {
        buildingTab.addEventListener('shown.bs.tab', function() {
            // Trigger animation for building info cards
            const buildingCards = buildingPane.querySelectorAll('.card');
            buildingCards.forEach((card, index) => {
                card.style.animationDelay = `${index * 0.1}s`;
                card.classList.add('animate-in');
            });
        });
    }
    
    @if(session('activeTab'))
        const activeTab = '{{ session('activeTab') }}';
        const tabButton = document.getElementById(activeTab + '-tab');
        const tabPane = document.getElementById(activeTab);
        
        console.log('Active tab session:', activeTab);
        console.log('Tab button element:', tabButton);
        console.log('Tab pane element:', tabPane);
        
        if (tabButton && tabPane) {
            // Remove active class from current active tab
            document.querySelectorAll('.nav-link.active').forEach(tab => {
                tab.classList.remove('active');
                tab.setAttribute('aria-selected', 'false');
            });
            document.querySelectorAll('.tab-pane.active').forEach(pane => {
                pane.classList.remove('active', 'show');
            });
            
            // Activate the target tab
            tabButton.classList.add('active');
            tabButton.setAttribute('aria-selected', 'true');
            tabPane.classList.add('active', 'show');
            
            // Trigger Bootstrap tab event
            const tabEvent = new bootstrap.Tab(tabButton);
            tabEvent.show();
            
            console.log('Tab activated successfully:', activeTab);
            
            @if(session('activeSubTab'))
                // Handle sub-tab activation for both lifeline equipment and security disaster
                setTimeout(() => {
                    const activeSubTab = '{{ session('activeSubTab') }}';
                    const subTabButton = document.getElementById(activeSubTab + '-tab');
                    const subTabPane = document.getElementById(activeSubTab);
                    
                    console.log('Active sub-tab session:', activeSubTab);
                    console.log('Sub-tab button element:', subTabButton);
                    console.log('Sub-tab pane element:', subTabPane);
                    
                    if (subTabButton && subTabPane) {
                        // Determine which sub-tab container to use based on active main tab
                        let subTabContainer = '#lifelineSubTabs';
                        let subTabContentContainer = '#lifelineSubTabContent';
                        
                        if (activeTab === 'security-disaster') {
                            subTabContainer = '#securityDisasterTabs';
                            subTabContentContainer = '#securityDisasterTabContent';
                        } else if (activeTab === 'contracts') {
                            subTabContainer = '#contractsTabs';
                            subTabContentContainer = '#contractsTabContent';
                        }
                        
                        // Remove active class from current active sub-tab
                        document.querySelectorAll(subTabContainer + ' .nav-link.active').forEach(tab => {
                            tab.classList.remove('active');
                            tab.setAttribute('aria-selected', 'false');
                        });
                        document.querySelectorAll(subTabContentContainer + ' .tab-pane.active').forEach(pane => {
                            pane.classList.remove('active', 'show');
                        });
                        
                        // Activate the target sub-tab
                        subTabButton.classList.add('active');
                        subTabButton.setAttribute('aria-selected', 'true');
                        subTabPane.classList.add('active', 'show');
                        
                        // Trigger Bootstrap tab event
                        const subTabEvent = new bootstrap.Tab(subTabButton);
                        subTabEvent.show();
                        
                        console.log('Sub-tab activated successfully:', activeSubTab);
                    } else {
                        console.log('Sub-tab elements not found:', {
                            activeSubTab: activeSubTab,
                            subTabButtonId: activeSubTab + '-tab',
                            subTabPaneId: activeSubTab,
                            subTabButton: subTabButton,
                            subTabPane: subTabPane
                        });
                    }
                }, 100); // Small delay to ensure main tab is activated first
            @endif
        } else {
            console.log('Tab elements not found:', {
                activeTab: activeTab,
                tabButtonId: activeTab + '-tab',
                tabPaneId: activeTab,
                tabButton: tabButton,
                tabPane: tabPane
            });
        }
    @endif
    
    // Handle URL fragments for lifeline equipment and repair history tabs
    function handleFragments() {
        const hash = window.location.hash.substring(1); // Remove #
        const lifelineCategories = ['electrical', 'water', 'gas', 'elevator', 'hvac-lighting'];
        const repairHistoryCategories = ['interior', 'exterior', 'other'];
        
        if (lifelineCategories.includes(hash)) {
            // First activate the lifeline equipment main tab
            const lifelineTab = document.getElementById('lifeline-tab');
            const lifelinePane = document.getElementById('lifeline-equipment');
            
            if (lifelineTab && lifelinePane) {
                // Activate main lifeline tab
                document.querySelectorAll('.nav-tabs .nav-link').forEach(tab => {
                    tab.classList.remove('active');
                    tab.setAttribute('aria-selected', 'false');
                });
                document.querySelectorAll('.tab-pane').forEach(pane => {
                    pane.classList.remove('active', 'show');
                });
                
                lifelineTab.classList.add('active');
                lifelineTab.setAttribute('aria-selected', 'true');
                lifelinePane.classList.add('active', 'show');
                
                // Then activate the specific sub-tab
                setTimeout(() => {
                    const subTabButton = document.getElementById(hash + '-tab');
                    const subTabPane = document.getElementById(hash);
                    
                    if (subTabButton && subTabPane) {
                        // Deactivate all sub-tabs
                        document.querySelectorAll('#lifelineSubTabs .nav-link').forEach(tab => {
                            tab.classList.remove('active');
                            tab.setAttribute('aria-selected', 'false');
                        });
                        document.querySelectorAll('#lifelineSubTabContent .tab-pane').forEach(pane => {
                            pane.classList.remove('active', 'show');
                        });
                        
                        // Activate target sub-tab
                        subTabButton.classList.add('active');
                        subTabButton.setAttribute('aria-selected', 'true');
                        subTabPane.classList.add('active', 'show');
                    }
                }, 100);
            }
        } else if (repairHistoryCategories.includes(hash)) {
            // First activate the repair history main tab
            const repairHistoryTab = document.getElementById('repair-history-tab');
            const repairHistoryPane = document.getElementById('repair-history');
            
            if (repairHistoryTab && repairHistoryPane) {
                // Activate main repair history tab
                document.querySelectorAll('#facilityTabs .nav-link').forEach(tab => {
                    tab.classList.remove('active');
                    tab.setAttribute('aria-selected', 'false');
                });
                document.querySelectorAll('#facilityTabContent .tab-pane').forEach(pane => {
                    pane.classList.remove('active', 'show');
                });
                
                repairHistoryTab.classList.add('active');
                repairHistoryTab.setAttribute('aria-selected', 'true');
                repairHistoryPane.classList.add('active', 'show');
                
                // Then activate the specific repair history sub-tab
                setTimeout(() => {
                    const subTabButton = document.getElementById(hash + '-tab');
                    const subTabPane = document.getElementById(hash);
                    
                    if (subTabButton && subTabPane) {
                        // Deactivate all repair history sub-tabs
                        document.querySelectorAll('#repairHistoryTabs .nav-link').forEach(tab => {
                            tab.classList.remove('active');
                            tab.setAttribute('aria-selected', 'false');
                        });
                        document.querySelectorAll('#repairHistoryTabContent .tab-pane').forEach(pane => {
                            pane.classList.remove('active', 'show');
                        });
                        
                        // Activate target sub-tab
                        subTabButton.classList.add('active');
                        subTabButton.setAttribute('aria-selected', 'true');
                        subTabPane.classList.add('active', 'show');
                    }
                }, 100);
            }
        }
    }
    
    // Handle fragment on page load
    handleFragments();
    
    // Handle fragment changes
    window.addEventListener('hashchange', handleFragments);

    // Lifeline Equipment Tab Functionality
    const lifelineTab = document.getElementById('lifeline-tab');
    if (lifelineTab) {
        lifelineTab.addEventListener('shown.bs.tab', function() {
            console.log('Lifeline Equipment tab activated: initializing animations and components');
            
            // Animate cards in the active sub-tab
            setTimeout(() => {
                const activePane = document.querySelector('#lifeline-equipment .tab-pane.active .card');
                if (activePane) {
                    const cards = activePane.parentElement.querySelectorAll('.card');
                    cards.forEach((card, index) => {
                        card.style.animationDelay = `${index * 0.1}s`;
                        card.classList.add('animate-in');
                    });
                }
            }, 100);
        });
    }
    
    // Handle sub-tab switching
    const subTabs = document.querySelectorAll('#lifelineSubTabs .nav-link');
    subTabs.forEach(tab => {
        tab.addEventListener('shown.bs.tab', function(event) {
            const targetId = event.target.getAttribute('data-bs-target');
            console.log(`Switched to ${targetId.replace('#', '')} Equipment sub-tab`);
            
            // Animate cards in the newly active tab
            setTimeout(() => {
                const activePane = document.querySelector('#lifeline-equipment .tab-pane.active .card');
                if (activePane) {
                    const cards = activePane.parentElement.querySelectorAll('.card');
                    cards.forEach((card, index) => {
                        card.style.animationDelay = `${index * 0.1}s`;
                        card.classList.add('animate-in');
                    });
                }
            }, 100);
        });
    });

    // Contracts Tab Functionality
    const contractsTab = document.getElementById('contracts-tab');
    if (contractsTab) {
        contractsTab.addEventListener('shown.bs.tab', function() {
            console.log('Contracts tab activated: initializing animations and components');
            
            // Animate cards in the active sub-tab
            setTimeout(() => {
                const activePane = document.querySelector('#contracts .tab-pane.active .card');
                if (activePane) {
                    const cards = activePane.parentElement.querySelectorAll('.card');
                    cards.forEach((card, index) => {
                        card.style.animationDelay = `${index * 0.1}s`;
                        card.classList.add('animate-in');
                    });
                }
            }, 100);
        });
    }

    // Handle contracts sub-tab switching
    const contractsSubTabs = document.querySelectorAll('#contractsTabs .nav-link');
    contractsSubTabs.forEach(tab => {
        tab.addEventListener('shown.bs.tab', function(event) {
            const targetId = event.target.getAttribute('data-bs-target');
            console.log(`Switched to ${targetId.replace('#', '')} Contracts sub-tab`);
            
            // Animate cards in the newly active tab
            setTimeout(() => {
                const activePane = document.querySelector('#contracts .tab-pane.active .card');
                if (activePane) {
                    const cards = activePane.parentElement.querySelectorAll('.card');
                    cards.forEach((card, index) => {
                        card.style.animationDelay = `${index * 0.1}s`;
                        card.classList.add('animate-in');
                    });
                }
            }, 100);
        });
    });
    
    // Handle comment toggles
    const commentToggles = document.querySelectorAll('#lifeline-equipment .comment-toggle');
    commentToggles.forEach(toggle => {
        toggle.addEventListener('click', function(event) {
            event.preventDefault();
            const section = toggle.getAttribute('data-section');
            console.log(`Toggle comments for section: ${section}`);
            alert(`コメント機能は今後実装予定です。\n対象セクション：${section}`);
        });
    });
});
</script><|MERGE_RESOLUTION|>--- conflicted
+++ resolved
@@ -81,13 +81,8 @@
                             </button>
                         </li>
                         <li class="nav-item" role="presentation">
-<<<<<<< HEAD
                             <button class="nav-link" id="repair-history-tab" data-bs-toggle="tab" data-bs-target="#repair-history" type="button" role="tab" aria-controls="repair-history" aria-selected="false">
                                 <i class="fas fa-wrench me-2"></i>修繕履歴
-=======
-                            <button class="nav-link" id="contracts-tab" data-bs-toggle="tab" data-bs-target="#contracts" type="button" role="tab" aria-controls="contracts" aria-selected="false">
-                                <i class="fas fa-file-contract me-2"></i>契約書
->>>>>>> bb3ebaa8
                             </button>
                         </li>
                     </ul>
@@ -262,7 +257,6 @@
                         @include('facilities.security-disaster.index', ['facility' => $facility])
                     </div>
                     
-<<<<<<< HEAD
                     <div class="tab-pane fade" id="repair-history" role="tabpanel" aria-labelledby="repair-history-tab">
                         <!-- 修繕履歴タブヘッダー -->
                         <div class="d-flex justify-content-between align-items-center mb-4">
@@ -273,28 +267,6 @@
                         
                         <!-- Repair History Content -->
                         @include('facilities.repair-history.index', ['facility' => $facility])
-=======
-                    <div class="tab-pane fade" id="contracts" role="tabpanel" aria-labelledby="contracts-tab">
-                        <!-- 契約書タブヘッダー -->
-                        <div class="d-flex justify-content-between align-items-center mb-4">
-                            <h4 class="mb-0">
-                                <i class="fas fa-file-contract text-primary me-2"></i>契約書
-                            </h4>
-                        </div>
-                        
-                        <!-- Contracts Content -->
-                        @php
-                            $contractService = app(\App\Services\ContractService::class);
-                            $contract = $contractService->getContract($facility);
-                            $contractsData = [];
-                            
-                            if ($contract) {
-                                $contractsData = $contractService->formatContractDataForDisplay($contract);
-                            }
-                            
-                        @endphp
-                        @include('facilities.contracts.index', ['facility' => $facility, 'contractsData' => $contractsData])
->>>>>>> bb3ebaa8
                     </div>
                 </div>
             </div>

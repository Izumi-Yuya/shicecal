@extends('layouts.app')

@section('content')
<div class="container">
    <div class="row justify-content-center">
        <div class="col-md-12">
            <!-- 固定ヘッダーカード -->
            <div class="facility-header-card card sticky-top">
                <div class="card-body py-3">
                    <div class="row align-items-center">
                        <div class="col-md-8">
                            <div class="d-flex align-items-center">
                                <div class="facility-icon me-3">
                                    <i class="fas fa-building"></i>
                                </div>
                                <div>
                                    <h5 class="mb-1 facility-name">{{ $facility->facility_name }}</h5>
                                    <div class="facility-meta">
                                        <span class="badge bg-primary me-2">{{ $facility->office_code }}</span>
                                        <small class="text-muted">
                                            <i class="fas fa-clock me-1"></i>
                                            更新日時: {{ $facility->updated_at->format('Y年m月d日 H:i') }}
                                        </small>
                                    </div>
                                </div>
                            </div>
                        </div>
                        <div class="col-md-4 text-end">
                            <div class="facility-actions">
                                <a href="{{ route('facilities.index') }}" class="btn btn-outline-secondary btn-sm">
                                    <i class="fas fa-arrow-left"></i> 施設一覧に戻る
                                </a>
                            </div>
                        </div>
                    </div>
                </div>
            </div>

            <!-- アラート表示エリア -->
            @if (session('success'))
                <div class="alert alert-success alert-dismissible fade show" role="alert">
                    <i class="fas fa-check-circle me-2"></i>{{ session('success') }}
                    <button type="button" class="btn-close" data-bs-dismiss="alert"></button>
                </div>
            @endif

            @if (session('error'))
                <div class="alert alert-danger alert-dismissible fade show" role="alert">
                    <i class="fas fa-exclamation-circle me-2"></i>{{ session('error') }}
                    <button type="button" class="btn-close" data-bs-dismiss="alert"></button>
                </div>
            @endif

            <!-- タブナビゲーション -->
            <div class="facility-detail-container">
                <div class="tab-navigation mb-3 sticky-top bg-white" style="z-index: 1019; top: 90px;">
                    <ul class="nav nav-tabs" id="facilityTabs" role="tablist">
                        <li class="nav-item" role="presentation">
                            <button class="nav-link active" id="basic-tab" data-bs-toggle="tab" data-bs-target="#basic-info" type="button" role="tab" aria-controls="basic-info" aria-selected="true">
                                <i class="fas fa-info-circle me-2"></i>基本
                            </button>
                        </li>
                        <li class="nav-item" role="presentation">
                            <button class="nav-link" id="land-tab" data-bs-toggle="tab" data-bs-target="#land-info" type="button" role="tab" aria-controls="land-info" aria-selected="false">
                                <i class="fas fa-map me-2"></i>土地
                            </button>
                        </li>
                        <li class="nav-item" role="presentation">
                            <button class="nav-link" id="building-tab" data-bs-toggle="tab" data-bs-target="#building-info" type="button" role="tab" aria-controls="building-info" aria-selected="false">
                                <i class="fas fa-building me-2"></i>建物
                            </button>
                        </li>
                        <li class="nav-item" role="presentation">
                            <button class="nav-link" id="lifeline-tab" data-bs-toggle="tab" data-bs-target="#lifeline-equipment" type="button" role="tab" aria-controls="lifeline-equipment" aria-selected="false">
                                <i class="fas fa-plug me-2"></i>ライフライン設備
                            </button>
                        </li>
                        <li class="nav-item" role="presentation">
                            <button class="nav-link" id="security-disaster-tab" data-bs-toggle="tab" data-bs-target="#security-disaster" type="button" role="tab" aria-controls="security-disaster" aria-selected="false">
                                <i class="fas fa-shield-alt me-2"></i>防犯・防災
                            </button>
                        </li>
                        <li class="nav-item" role="presentation">
                            <button class="nav-link" id="contracts-tab" data-bs-toggle="tab" data-bs-target="#contracts" type="button" role="tab" aria-controls="contracts" aria-selected="false">
                                <i class="fas fa-file-contract me-2"></i>契約書
                            </button>
                        </li>
                        <li class="nav-item" role="presentation">
                            <button class="nav-link" id="drawings-tab" data-bs-toggle="tab" data-bs-target="#drawings" type="button" role="tab" aria-controls="drawings" aria-selected="false">
                                <i class="fas fa-drafting-compass me-2"></i>図面
                            </button>
                        </li>
                        <li class="nav-item" role="presentation">
                            <button class="nav-link" id="repair-history-tab" data-bs-toggle="tab" data-bs-target="#repair-history" type="button" role="tab" aria-controls="repair-history" aria-selected="false">
                                <i class="fas fa-wrench me-2"></i>修繕履歴
                            </button>
                        </li>
                        <li class="nav-item" role="presentation">
                            <button class="nav-link" id="documents-tab" data-bs-toggle="tab" data-bs-target="#documents" type="button" role="tab" aria-controls="documents" aria-selected="false">
                                <i class="fas fa-folder me-2"></i>ドキュメント
                            </button>
                        </li>
                    </ul>
                </div>
                
                <div class="tab-content" id="facilityTabContent">
                    <div class="tab-pane fade show active" id="basic-info" role="tabpanel" aria-labelledby="basic-tab">
                        <!-- 基本情報タブヘッダー -->
                        <div class="d-flex justify-content-between align-items-center mb-4">
                            <h4 class="mb-0">
                                <i class="fas fa-info-circle text-primary me-2"></i>基本情報
                            </h4>
                            @if(auth()->user()->isEditor() || auth()->user()->isAdmin())
                                <a href="{{ route('facilities.edit-basic-info', $facility) }}" class="btn btn-primary">
                                    <i class="fas fa-edit me-2"></i>編集
                                </a>
                            @endif
                        </div>
                        
                        <!-- Basic Info Display Card -->
                        @include('facilities.basic-info.partials.display-card', ['facility' => $facility])
                    </div>
                    
                    <div class="tab-pane fade" id="land-info" role="tabpanel" aria-labelledby="land-tab" data-lazy-load="true">
                        <!-- 土地情報タブヘッダー -->
                        <div class="d-flex justify-content-between align-items-center mb-4">
                            <h4 class="mb-0">
                                <i class="fas fa-map text-primary me-2"></i>土地情報
                            </h4>
                            @if(auth()->user()->canEditLandInfo())
                                <a href="{{ route('facilities.land-info.edit', $facility) }}" class="btn btn-primary">
                                    <i class="fas fa-edit me-2"></i>
                                    @if(isset($landInfo) && $landInfo)
                                        編集
                                    @else
                                        登録
                                    @endif
                                </a>
                            @endif
                        </div>
                        
                        <div class="land-info-loading d-none">
                            <div class="d-flex justify-content-center p-4">
                                <div class="spinner-border" role="status">
                                    <span class="visually-hidden">読み込み中...</span>
                                </div>
                            </div>
                        </div>
                        
                        <div class="land-info-content">
                            @if(isset($landInfo) && $landInfo)
                                <!-- 土地情報詳細表示 -->
                                @include('facilities.land-info.partials.display-card', ['landInfo' => $landInfo, 'landInfoFileData' => $landInfoFileData ?? []])
                                
                                <!-- 土地情報コメントセクション -->
                                <div class="comments-section" data-section="land_basic" style="display: none;">
                                    <div class="card mt-3">
                                        <div class="card-header">
                                            <h6 class="mb-0">
                                                <i class="fas fa-comments me-2"></i>土地情報に関するコメント
                                            </h6>
                                        </div>
                                        <div class="card-body">
                                            <!-- コメント表示エリア -->
                                            <div class="comments-list" data-section="land_basic">
                                                <!-- コメントはJavaScriptで動的に読み込まれます -->
                                            </div>
                                            
                                            <!-- 新規コメント投稿フォーム -->
                                            @if(auth()->user()->canEdit())
                                            <form class="comment-form mt-3" data-section="land_basic">
                                                @csrf
                                                <div class="mb-3">
                                                    <textarea name="content" class="form-control" rows="3" 
                                                              placeholder="土地情報に関するコメントを入力してください..." required></textarea>
                                                </div>
                                                <div class="d-flex justify-content-between align-items-center">
                                                    <div>
                                                        <label class="form-label">担当者に割り当て（任意）</label>
                                                        <select name="assigned_to" class="form-select form-select-sm" style="width: auto;">
                                                            <option value="">選択してください</option>
                                                            @foreach(\App\Models\User::where('is_active', true)->orderBy('name')->get() as $user)
                                                                <option value="{{ $user->id }}">{{ $user->name }}</option>
                                                            @endforeach
                                                        </select>
                                                    </div>
                                                    <button type="submit" class="btn btn-primary btn-sm">
                                                        <i class="fas fa-paper-plane me-1"></i>投稿
                                                    </button>
                                                </div>
                                            </form>
                                            @endif
                                        </div>
                                    </div>
                                </div>
                            @else
                                <div class="text-center py-5">
                                    <div class="mb-4">
                                        <i class="fas fa-map-marked-alt fa-4x text-muted"></i>
                                    </div>
                                    <h4 class="text-muted mb-3">土地情報が登録されていません</h4>
                                    <p class="text-muted mb-4">
                                        この施設の土地情報はまだ登録されていません。<br>
                                        土地情報を登録するには、編集ボタンをクリックしてください。
                                    </p>
                                    @if(auth()->user()->canEditLandInfo())
                                        <a href="{{ route('facilities.land-info.edit', $facility) }}" class="btn btn-primary">
                                            <i class="fas fa-plus me-2"></i>土地情報を登録
                                        </a>
                                    @endif
                                </div>
                            @endif
                        </div>
                    </div>
                    
                    <div class="tab-pane fade" id="building-info" role="tabpanel" aria-labelledby="building-tab">
                        <!-- 建物情報タブヘッダー -->
                        <div class="d-flex justify-content-between align-items-center mb-4">
                            <h4 class="mb-0">
                                <i class="fas fa-building text-primary me-2"></i>建物情報
                            </h4>
                            @if(auth()->user()->isEditor() || auth()->user()->isAdmin())
                                <a href="{{ route('facilities.building-info.edit', $facility) }}" class="btn btn-primary">
                                    <i class="fas fa-edit me-2"></i>
                                    @if(isset($buildingInfo) && $buildingInfo)
                                        編集
                                    @else
                                        登録
                                    @endif
                                </a>
                            @endif
                        </div>
                        
                        <!-- Building Info Display Card -->
                        @include('facilities.building-info.partials.display-card', ['facility' => $facility, 'buildingInfo' => $buildingInfo])
                    </div>
                    
                    <div class="tab-pane fade" id="lifeline-equipment" role="tabpanel" aria-labelledby="lifeline-tab">
                        <!-- ライフライン設備タブヘッダー -->
                        <div class="d-flex justify-content-between align-items-center mb-4">
                            <h4 class="mb-0">
                                <i class="fas fa-plug text-primary me-2"></i>ライフライン設備
                            </h4>

                            <div class="d-flex align-items-center gap-2">
                                @if(auth()->user()->canEditFacility($facility->id))
                                <a href="{{ route('facilities.lifeline-equipment.edit', [$facility, 'electrical']) }}"
                                    id="lifeline-edit-link"
                                    class="btn btn-primary btn-sm">
                                    <i class="fas fa-edit me-1"></i><span class="d-none d-md-inline">編集</span>
                                </a>
                                @endif

                                <button type="button"
                                        class="btn btn-outline-primary btn-sm"
                                        id="lifeline-documents-toggle">
                                <i class="fas fa-folder-open me-1"></i>
                                <span class="d-none d-md-inline">ドキュメント</span>
                                </button>
                            </div>
                        </div>
                        
                        <!-- Lifeline Equipment Content -->
                        @include('facilities.lifeline-equipment.index', ['facility' => $facility])
                    </div>
                    
                    <div class="tab-pane fade" id="security-disaster" role="tabpanel" aria-labelledby="security-disaster-tab">
                        <!-- 防犯・防災タブヘッダー -->
                        <div class="d-flex justify-content-between align-items-center mb-4">
                            <h4 class="mb-0">
                                <i class="fas fa-shield-alt text-primary me-2"></i>防犯・防災
                            </h4>
                            <div class="d-flex align-items-center gap-2">
                                <!-- ドキュメント管理ボタン -->
                                <button type="button" 
                                        class="btn btn-outline-primary btn-sm" 
                                        id="security-disaster-documents-toggle"
                                        title="防犯・防災ドキュメント管理">
                                    <i class="fas fa-folder-open me-1"></i>
                                    <span class="d-none d-md-inline">ドキュメント</span>
                                </button>
                                @if(auth()->user()->canEditFacility($facility->id))
                                    <a href="{{ route('facilities.security-disaster.edit', $facility) }}" 
                                       id="security-disaster-edit-link"
                                       class="btn btn-primary btn-sm">
                                        <i class="fas fa-edit me-2"></i>編集
                                    </a>
                                @endif
                            </div>
                        </div>
                        
                        <!-- Security Disaster Content -->
                        @include('facilities.security-disaster.index', ['facility' => $facility])
                    </div>
                    
                    <div class="tab-pane fade" id="contracts" role="tabpanel" aria-labelledby="contracts-tab">
                        <!-- 契約書タブヘッダー -->
                        <div class="d-flex justify-content-between align-items-center mb-4">
                            <h4 class="mb-0">
                                <i class="fas fa-file-contract text-primary me-2"></i>契約書
                            </h4>
                            {{-- @if(auth()->user()->canEditFacility($facility->id))
                                <a href="{{ route('facilities.contracts.edit', $facility) }}" class="btn btn-primary">
                                    <i class="fas fa-edit me-2"></i>
                                    @php
                                        $contractService = app(\App\Services\ContractService::class);
                                        $contract = $contractService->getContract($facility);
                                    @endphp
                                    @if($contract)
                                        編集
                                    @else
                                        登録
                                    @endif
                                </a>
                            @endif --}}
                        </div>
                        
                        <!-- Contracts Content -->
                        @php
                            $contractService = app(\App\Services\ContractService::class);
                            $contract = $contractService->getContract($facility);
                            $contractsData = [];
                            
                            if ($contract) {
                                $contractsData = $contractService->formatContractDataForDisplay($contract);
                            }
                        @endphp
                        @include('facilities.contracts.index', ['facility' => $facility, 'contractsData' => $contractsData])
                    </div>
                    
                    <div class="tab-pane fade" id="drawings" role="tabpanel" aria-labelledby="drawings-tab">
                        <!-- 図面タブヘッダー -->
                        <div class="d-flex justify-content-between align-items-center mb-4">
                            <h4 class="mb-0">
                                <i class="fas fa-drafting-compass text-primary me-2"></i>図面
                            </h4>
                            @if(auth()->user()->canEditFacility($facility->id))
                                <a href="{{ route('facilities.drawings.edit', $facility) }}" class="btn btn-primary">
                                    <i class="fas fa-edit me-2"></i>
                                    @php
                                        $drawingService = app(\App\Services\DrawingService::class);
                                        $drawing = $drawingService->getDrawing($facility);
                                    @endphp
                                    @if($drawing)
                                        編集
                                    @else
                                        登録
                                    @endif
                                </a>
                            @endif
                        </div>
                        
                        <!-- Drawings Content -->
                        @php
                            $drawingService = app(\App\Services\DrawingService::class);
                            $drawing = $drawingService->getDrawing($facility);
                            $drawingsData = [];
                            
                            if ($drawing) {
                                $drawingsData = $drawingService->formatDrawingDataForDisplay($drawing);
                            }
                        @endphp
                        @include('facilities.drawings.index', ['facility' => $facility, 'drawingsData' => $drawingsData])
                    </div>
                    
                    <div class="tab-pane fade" id="repair-history" role="tabpanel" aria-labelledby="repair-history-tab">
                        <!-- 修繕履歴タブヘッダー -->
                        <div class="d-flex justify-content-between align-items-center mb-4">
                            <h4 class="mb-0">
                                <i class="fas fa-wrench text-primary me-2"></i>修繕履歴
                            </h4>
                        </div>
                        
                        <!-- Repair History Content -->
                        @include('facilities.repair-history.index', ['facility' => $facility])
                    </div>
                    
                    <div class="tab-pane fade" id="documents" role="tabpanel" aria-labelledby="documents-tab">
                        <!-- ドキュメントタブヘッダー -->
                        <div class="d-flex justify-content-between align-items-center mb-4">
                            <h4 class="mb-0">
                                <i class="fas fa-folder text-primary me-2"></i>ドキュメント管理
                            </h4>
                        </div>
                        
                        <!-- Documents Content -->
                        <div id="document-management-container" class="document-management"
                             data-facility-id="{{ $facility->id }}"
                             data-can-create="@json(auth()->user()->can('create', [App\Models\DocumentFile::class, $facility]))"
                             data-can-update="@json(auth()->user()->can('update', [App\Models\DocumentFile::class, $facility]))"
                             data-can-delete="@json(auth()->user()->can('delete', [App\Models\DocumentFile::class, $facility]))">
                            @include('facilities.documents.index', [
                                'facility' => $facility,
                                'folderContents' => ['folders' => [], 'files' => [], 'sort_options' => []],
                                'availableFileTypes' => []
                            ])
                        </div>
                    </div>
                </div>
            </div>
        </div>
    </div>
</div>
@endsection

@vite(['resources/css/pages/facilities.css', 'resources/css/water-equipment.css', 'resources/css/contract-document-management.css', 'resources/js/modules/facilities.js'])

<style>
/* Lifeline Equipment Styles */
.lifeline-equipment-container {
    margin-top: 1rem;
}

.lifeline-equipment-container .nav-tabs {
    border-bottom: 2px solid #dee2e6;
    margin-bottom: 1.5rem;
}

.lifeline-equipment-container .nav-tabs .nav-link {
    border: none;
    border-bottom: 3px solid transparent;
    background: none;
    color: #6c757d;
    font-weight: 500;
    padding: 0.75rem 1rem;
    margin-bottom: -2px;
    transition: all 0.3s ease;
    font-size: 0.9rem;
}

.lifeline-equipment-container .nav-tabs .nav-link:hover {
    border-color: transparent;
    color: #495057;
    background-color: #f8f9fa;
}

.lifeline-equipment-container .nav-tabs .nav-link.active {
    color: #0d6efd;
    border-bottom-color: #0d6efd;
    background-color: transparent;
}

.lifeline-equipment-container .card {
    opacity: 0;
    transform: translateY(20px);
    transition: opacity 0.4s ease, transform 0.4s ease;
}

.lifeline-equipment-container .card.animate-in {
    opacity: 1;
    transform: translateY(0);
}

#electrical .card-header {
    background: linear-gradient(135deg, #ffc107, #ff8f00);
}

#gas .card-header {
    background: linear-gradient(135deg, #dc3545, #c82333);
}

#water .card-header {
    background: linear-gradient(135deg, #17a2b8, #138496);
}

#elevator .card-header {
    background: linear-gradient(135deg, #6f42c1, #59359a);
}

#hvac-lighting .card-header {
    background: linear-gradient(135deg, #28a745, #1e7e34);
}

#security-disaster .card-header {
    background: linear-gradient(135deg, #fd7e14, #e55a00);
}

#contracts .card-header {
    background: linear-gradient(135deg, #6f42c1, #59359a);
}

/* Security Disaster Styles */
.security-disaster-container {
    margin-top: 1rem;
}

.security-disaster-container .nav-tabs {
    border-bottom: 2px solid #dee2e6;
    margin-bottom: 1.5rem;
}

.security-disaster-container .nav-tabs .nav-link {
    border: none;
    border-bottom: 3px solid transparent;
    background: none;
    color: #6c757d;
    font-weight: 500;
    padding: 0.75rem 1rem;
    margin-bottom: -2px;
    transition: all 0.3s ease;
    font-size: 0.9rem;
}

.security-disaster-container .nav-tabs .nav-link:hover {
    border-color: transparent;
    color: #495057;
    background-color: #f8f9fa;
}

.security-disaster-container .nav-tabs .nav-link.active {
    color: #fd7e14;
    border-bottom-color: #fd7e14;
    background-color: transparent;
}

.security-disaster-edit-container .nav-tabs .nav-link.active {
    color: #fd7e14;
    border-bottom-color: #fd7e14;
    background-color: transparent;
}

/* Security Disaster Subtabs */
.security-disaster-subtabs {
    border-bottom: 2px solid #dee2e6;
    margin-bottom: 1.5rem;
}

.security-disaster-subtabs .nav-link {
    border: none;
    border-bottom: 3px solid transparent;
    background: none;
    color: #6c757d;
    font-weight: 500;
    padding: 0.75rem 1.5rem;
    margin-bottom: -2px;
    transition: all 0.3s ease;
    font-size: 0.95rem;
}

.security-disaster-subtabs .nav-link:hover {
    border-color: transparent;
    color: #495057;
    background-color: #f8f9fa;
}

.security-disaster-subtabs .nav-link.active {
    color: #fd7e14;
    border-bottom-color: #fd7e14;
    background-color: transparent;
    font-weight: 600;
}

.lifeline-equipment-container .comment-toggle {
    border: 1px solid rgba(255, 255, 255, 0.3);
    background-color: rgba(255, 255, 255, 0.1);
    color: white;
    transition: all 0.15s ease;
}

.lifeline-equipment-container .comment-toggle:hover {
    border-color: rgba(255, 255, 255, 0.5);
    background-color: rgba(255, 255, 255, 0.2);
    color: white;
}

.lifeline-equipment-container .comment-count {
    margin-left: 0.25rem;
    font-size: 0.75rem;
    background-color: rgba(255, 255, 255, 0.2);
    padding: 0.125rem 0.375rem;
    border-radius: 10px;
}

/* Contracts Styles */
.contracts-container {
    margin-top: 1rem;
}

.contracts-container .nav-tabs {
    border-bottom: 2px solid #dee2e6;
    margin-bottom: 1.5rem;
}

.contracts-container .nav-tabs .nav-link {
    border: none;
    border-bottom: 3px solid transparent;
    background: none;
    color: #6c757d;
    font-weight: 500;
    padding: 0.75rem 1rem;
    margin-bottom: -2px;
    transition: all 0.3s ease;
    font-size: 0.9rem;
}

.contracts-container .nav-tabs .nav-link:hover {
    border-color: transparent;
    color: #495057;
    background-color: #f8f9fa;
}

.contracts-container .nav-tabs .nav-link.active {
    color: #6f42c1;
    border-bottom-color: #6f42c1;
    background-color: transparent;
}

.contracts-container .card {
    opacity: 0;
    transform: translateY(20px);
    transition: opacity 0.4s ease, transform 0.4s ease;
}

.contracts-container .card.animate-in {
    opacity: 1;
    transform: translateY(0);
}

/* Contracts Subtabs */
.contracts-subtabs {
    border-bottom: 2px solid #dee2e6;
    margin-bottom: 1.5rem;
}

.contracts-subtabs .nav-link {
    border: none;
    border-bottom: 3px solid transparent;
    background: none;
    color: #6c757d;
    font-weight: 500;
    padding: 0.75rem 1.5rem;
    margin-bottom: -2px;
    transition: all 0.3s ease;
    font-size: 0.95rem;
}

.contracts-subtabs .nav-link:hover {
    border-color: transparent;
    color: #495057;
    background-color: #f8f9fa;
}

.contracts-subtabs .nav-link.active {
    color: #6f42c1;
    border-bottom-color: #6f42c1;
    background-color: transparent;
    font-weight: 600;
}

/* Drawings Styles */
.drawings-container {
    margin-top: 1rem;
}

.drawings-container .card {
    border: none;
    box-shadow: 0 2px 4px rgba(0,0,0,0.1);
    transition: all 0.3s ease;
}

.drawings-container .card:hover {
    box-shadow: 0 4px 8px rgba(0,0,0,0.15);
}

#drawings .card-header {
    background: linear-gradient(135deg, #6f42c1, #59359a);
    color: white;
    border: none;
}

.drawings-container .table td {
    vertical-align: middle;
    padding: 0.75rem 0.5rem;
}

.drawings-container .table .fw-bold {
    color: #495057;
    font-size: 0.9rem;
}

.drawings-container .table a {
    color: #dc3545;
    transition: color 0.2s ease;
}

.drawings-container .table a:hover {
    color: #c82333;
}


    padding: 1rem;
    margin-bottom: 1.5rem;
    border: 1px solid #dee2e6;
}

.documents-breadcrumb {
    background-color: transparent;
    padding: 0.5rem 0;
    margin-bottom: 1rem;
}

.documents-breadcrumb .breadcrumb {
    margin-bottom: 0;
    background-color: #f8f9fa;
    border-radius: 0.375rem;
    padding: 0.75rem 1rem;
}

.documents-breadcrumb .breadcrumb-item a {
    color: #0d6efd;
    text-decoration: none;
}

.documents-breadcrumb .breadcrumb-item a:hover {
    text-decoration: underline;
}

.documents-view-controls {
    display: flex;
    justify-content: space-between;
    align-items: center;
    margin-bottom: 1.5rem;
    flex-wrap: wrap;
    gap: 1rem;
}

.documents-view-mode .btn-group .btn {
    border-color: #dee2e6;
}

.documents-view-mode .btn-check:checked + .btn {
    background-color: #0d6efd;
    border-color: #0d6efd;
    color: white;
}

.documents-sort-controls {
    display: flex;
    gap: 0.5rem;
    align-items: center;
}

.documents-list-view .table th {
    background-color: #f8f9fa;
    border-top: none;
    font-weight: 600;
    color: #495057;
}

.documents-list-view .folder-row:hover,
.documents-list-view .file-row:hover {
    background-color: #f8f9fa;
    cursor: pointer;
}

.documents-icon-view .folder-card,
.documents-icon-view .file-card {
    transition: all 0.2s ease;
    cursor: pointer;
    border: 1px solid #dee2e6;
}

.documents-icon-view .folder-card:hover,
.documents-icon-view .file-card:hover {
    transform: translateY(-2px);
    box-shadow: 0 4px 8px rgba(0,0,0,0.15);
    border-color: #0d6efd;
}

.documents-icon-view .card-body {
    padding: 1rem 0.5rem;
}

.documents-icon-view .card-text {
    font-size: 0.875rem;
    line-height: 1.2;
    margin-bottom: 0.5rem;
    word-break: break-word;
    height: 2.4em;
    overflow: hidden;
    display: -webkit-box;
    -webkit-line-clamp: 2;
    -webkit-box-orient: vertical;
}

.documents-empty-state {
    text-align: center;
    padding: 3rem 1rem;
    color: #6c757d;
}

.documents-empty-state i {
    font-size: 4rem;
    margin-bottom: 1rem;
    opacity: 0.5;
}



/* Responsive adjustments */
@media (max-width: 768px) {
    .documents-view-controls {
        flex-direction: column;
        align-items: stretch;
    }
    
    .documents-sort-controls {
        justify-content: center;
    }
    
    .documents-icon-view .col-4 {
        flex: 0 0 50%;
        max-width: 50%;
    }
}


</style>

<script>
// Pass facility ID to the JavaScript module
window.facilityId = {{ $facility->id }};

// Handle active tab from session and initialize building tab functionality
document.addEventListener('DOMContentLoaded', function() {
    // Initialize building tab animations
    const buildingTab = document.getElementById('building-tab');
    const buildingPane = document.getElementById('building-info');
    
    if (buildingTab && buildingPane) {
        buildingTab.addEventListener('shown.bs.tab', function() {
            // Trigger animation for building info cards
            const buildingCards = buildingPane.querySelectorAll('.card');
            buildingCards.forEach((card, index) => {
                card.style.animationDelay = `${index * 0.1}s`;
                card.classList.add('animate-in');
            });
        });
    }
    
    // Initialize contracts tab functionality
    const contractsTab = document.getElementById('contracts-tab');
    const contractsPane = document.getElementById('contracts');
    
    if (contractsTab && contractsPane) {
        contractsTab.addEventListener('shown.bs.tab', function() {
            console.log('Contracts tab activated: initializing animations and components');
            
            // Trigger animation for contracts cards
            const contractsCards = contractsPane.querySelectorAll('.card');
            contractsCards.forEach((card, index) => {
                card.style.animationDelay = `${index * 0.1}s`;
                card.classList.add('animate-in');
            });
            
            // Animate cards in the active sub-tab
            setTimeout(() => {
                const activePane = document.querySelector('#contracts .tab-pane.active .card');
                if (activePane) {
                    const cards = activePane.parentElement.querySelectorAll('.card');
                    cards.forEach((card, index) => {
                        card.style.animationDelay = `${index * 0.1}s`;
                        card.classList.add('animate-in');
                    });
                }
            }, 100);
            
            // URLフラグメントまたはセッションに基づいてサブタブを設定
            const hash = window.location.hash;
            let targetSubTab = 'others'; // デフォルト
            
            // URLフラグメントから判定
            if (hash === '#contracts-meal-service') {
                targetSubTab = 'meal-service';
            } else if (hash === '#contracts-parking') {
                targetSubTab = 'parking';
            } else if (hash === '#contracts' || hash === '#contracts-others') {
                targetSubTab = 'others';
            }
            
            // セッションからのサブタブ情報があれば優先
            @if(session('activeSubTab'))
                const sessionSubTab = '{{ session('activeSubTab') }}';
                if (sessionSubTab && ['others', 'meal-service', 'parking'].includes(sessionSubTab)) {
                    targetSubTab = sessionSubTab;
                    console.log('Using session sub-tab:', sessionSubTab);
                }
            @endif
            
            setTimeout(() => {
                console.log('Activating contracts sub-tab:', targetSubTab);
                activateContractsSubTab(targetSubTab);
            }, 100);
        });
    }
    
    // Initialize documents tab functionality
    const documentsTab = document.getElementById('documents-tab');
    const documentsPane = document.getElementById('documents');
    let documentsLoaded = false;
    
    if (documentsTab && documentsPane) {
        documentsTab.addEventListener('shown.bs.tab', function() {
            if (!documentsLoaded) {
                // ドキュメント管理は documents/index.blade.php で処理
                documentsLoaded = true;
            }
        });
    }
    
    // URLフラグメントに基づいてタブとサブタブを自動的に開く
    function handleUrlFragment() {
        const hash = window.location.hash;
        if (hash.startsWith('#contracts')) {
            // 契約書タブを開く
            const contractsTab = document.getElementById('contracts-tab');
            const contractsPane = document.getElementById('contracts');
            
            if (contractsTab && contractsPane) {
                // 他のタブを非アクティブにする
                document.querySelectorAll('#facilityTabs .nav-link.active').forEach(tab => {
                    tab.classList.remove('active');
                    tab.setAttribute('aria-selected', 'false');
                });
                document.querySelectorAll('#facilityTabContent .tab-pane.active').forEach(pane => {
                    pane.classList.remove('active', 'show');
                });
                
                // 契約書タブをアクティブにする
                contractsTab.classList.add('active');
                contractsTab.setAttribute('aria-selected', 'true');
                contractsPane.classList.add('active', 'show');
                
                // サブタブの処理
                if (hash === '#contracts-meal-service') {
                    setTimeout(() => activateContractsSubTab('meal-service'), 100);
                } else if (hash === '#contracts-parking') {
                    setTimeout(() => activateContractsSubTab('parking'), 100);
                } else {
                    setTimeout(() => activateContractsSubTab('others'), 100);
                }
            }
        }
    }
    
    // 契約書のサブタブを切り替える関数
    function activateContractsSubTab(subTabName) {
        const subTabButton = document.getElementById(subTabName + '-tab');
        const subTabPane = document.getElementById(subTabName);
        
        console.log('Activating contracts sub-tab:', {
            subTabName: subTabName,
            subTabButtonId: subTabName + '-tab',
            subTabPaneId: subTabName,
            subTabButton: subTabButton,
            subTabPane: subTabPane
        });
        
        if (subTabButton && subTabPane) {
            // 現在のアクティブサブタブを非アクティブにする
            document.querySelectorAll('#contractsTabs .nav-link.active').forEach(tab => {
                tab.classList.remove('active');
                tab.setAttribute('aria-selected', 'false');
            });
            document.querySelectorAll('#contractsTabContent .tab-pane.active').forEach(pane => {
                pane.classList.remove('active', 'show');
            });
            
            // 指定されたサブタブをアクティブにする
            subTabButton.classList.add('active');
            subTabButton.setAttribute('aria-selected', 'true');
            subTabPane.classList.add('active', 'show');
            
            // Bootstrapのタブイベントを発火
            try {
                const subTabEvent = new bootstrap.Tab(subTabButton);
                subTabEvent.show();
            } catch (e) {
                console.warn('Bootstrap tab event failed:', e);
            }
            
            console.log('Contracts sub-tab activated successfully:', subTabName);
        } else {
            console.error('Contracts sub-tab elements not found:', {
                subTabName: subTabName,
                subTabButtonId: subTabName + '-tab',
                subTabPaneId: subTabName,
                availableButtons: Array.from(document.querySelectorAll('#contractsTabs .nav-link')).map(btn => btn.id),
                availablePanes: Array.from(document.querySelectorAll('#contractsTabContent .tab-pane')).map(pane => pane.id)
            });
        }
    }
    
    // ページ読み込み時とハッシュ変更時にフラグメントを処理
    handleUrlFragment();
    window.addEventListener('hashchange', handleUrlFragment);
    
    @if(session('activeTab'))
        const activeTab = '{{ session('activeTab') }}';
        const tabButton = document.getElementById(activeTab + '-tab');
        const tabPane = document.getElementById(activeTab);
        
        console.log('Active tab session:', activeTab);
        console.log('Tab button element:', tabButton);
        console.log('Tab pane element:', tabPane);
        
        if (tabButton && tabPane) {
            // Remove active class from current active tab
            document.querySelectorAll('.nav-link.active').forEach(tab => {
                tab.classList.remove('active');
                tab.setAttribute('aria-selected', 'false');
            });
            document.querySelectorAll('.tab-pane.active').forEach(pane => {
                pane.classList.remove('active', 'show');
            });
            
            // Activate the target tab
            tabButton.classList.add('active');
            tabButton.setAttribute('aria-selected', 'true');
            tabPane.classList.add('active', 'show');
            
            // Trigger Bootstrap tab event
            const tabEvent = new bootstrap.Tab(tabButton);
            tabEvent.show();
            
            // Handle contracts sub-tab activation
            if (activeTab === 'contracts') {
                @if(session('activeSubTab'))
                    const activeSubTab = '{{ session('activeSubTab') }}';
                    console.log('Restoring contracts sub-tab from session:', activeSubTab);
                    setTimeout(() => {
                        activateContractsSubTab(activeSubTab);
                    }, 200); // 少し長めの遅延で確実に実行
                @else
                    // セッションにサブタブ情報がない場合はデフォルトを設定
                    setTimeout(() => {
                        activateContractsSubTab('others');
                    }, 200);
                @endif
            }
            
            console.log('Tab activated successfully:', activeTab);

        } else {
            console.log('Tab elements not found:', {
                activeTab: activeTab,
                tabButtonId: activeTab + '-tab',
                tabPaneId: activeTab,
                tabButton: tabButton,
                tabPane: tabPane
            });
        }
    @endif
    
    // Handle URL fragments for lifeline equipment and repair history tabs
    function handleFragments() {
        if (!window.location.hash) return;
        
        const hash = window.location.hash.substring(1); // Remove #
        const lifelineCategories = ['electrical', 'water', 'gas', 'elevator', 'hvac-lighting'];
        const repairHistoryCategories = ['interior', 'exterior', 'other'];
        
        if (lifelineCategories.includes(hash)) {
            // First activate the lifeline equipment main tab
            const lifelineTab = document.getElementById('lifeline-tab');
            const lifelinePane = document.getElementById('lifeline-equipment');
            
            if (lifelineTab && lifelinePane) {
                // Activate main lifeline tab
                document.querySelectorAll('.nav-tabs .nav-link').forEach(tab => {
                    tab.classList.remove('active');
                    tab.setAttribute('aria-selected', 'false');
                });
                document.querySelectorAll('.tab-pane').forEach(pane => {
                    pane.classList.remove('active', 'show');
                });
                
                lifelineTab.classList.add('active');
                lifelineTab.setAttribute('aria-selected', 'true');
                lifelinePane.classList.add('active', 'show');
                
                // Then activate the specific sub-tab
                setTimeout(() => {
                    const subTabButton = document.getElementById(hash + '-tab');
                    const subTabPane = document.getElementById(hash);
                    
                    if (subTabButton && subTabPane) {
                        // Deactivate all sub-tabs
                        document.querySelectorAll('#lifelineSubTabs .nav-link').forEach(tab => {
                            tab.classList.remove('active');
                            tab.setAttribute('aria-selected', 'false');
                        });
                        document.querySelectorAll('#lifelineSubTabContent .tab-pane').forEach(pane => {
                            pane.classList.remove('active', 'show');
                        });
                        
                        // Activate target sub-tab
                        subTabButton.classList.add('active');
                        subTabButton.setAttribute('aria-selected', 'true');
                        subTabPane.classList.add('active', 'show');
                    }
                }, 100);
            }
        } else if (repairHistoryCategories.includes(hash)) {
            // First activate the repair history main tab
            const repairHistoryTab = document.getElementById('repair-history-tab');
            const repairHistoryPane = document.getElementById('repair-history');
            
            if (repairHistoryTab && repairHistoryPane) {
                // Activate main repair history tab
                document.querySelectorAll('#facilityTabs .nav-link').forEach(tab => {
                    tab.classList.remove('active');
                    tab.setAttribute('aria-selected', 'false');
                });
                document.querySelectorAll('#facilityTabContent .tab-pane').forEach(pane => {
                    pane.classList.remove('active', 'show');
                });
                
                repairHistoryTab.classList.add('active');
                repairHistoryTab.setAttribute('aria-selected', 'true');
                repairHistoryPane.classList.add('active', 'show');
                
                // Then activate the specific repair history sub-tab
                setTimeout(() => {
                    const subTabButton = document.getElementById(hash + '-tab');
                    const subTabPane = document.getElementById(hash);
                    
                    if (subTabButton && subTabPane) {
                        // Deactivate all repair history sub-tabs
                        document.querySelectorAll('#repairHistoryTabs .nav-link').forEach(tab => {
                            tab.classList.remove('active');
                            tab.setAttribute('aria-selected', 'false');
                        });
                        document.querySelectorAll('#repairHistoryTabContent .tab-pane').forEach(pane => {
                            pane.classList.remove('active', 'show');
                        });
                        
                        // Activate target sub-tab
                        subTabButton.classList.add('active');
                        subTabButton.setAttribute('aria-selected', 'true');
                        subTabPane.classList.add('active', 'show');
                    }
                }, 100);
            }
        }
    }
    
    // Handle fragment on page load only
    handleFragments();
    
    // Handle fragment changes
    window.addEventListener('hashchange', handleFragments);
    
    // Ensure Bootstrap tabs work correctly by preventing interference
    document.querySelectorAll('#facilityTabs button[data-bs-toggle="tab"]').forEach(button => {
        button.addEventListener('shown.bs.tab', function (event) {
            // Tab has been shown, no need to do anything special
            console.log('Tab shown:', event.target.id);
        });
    });

    // Lifeline Equipment Tab Functionality is handled by lifeline-equipment.js module

    // Additional contracts tab functionality is handled above in the main contracts tab section

    // Handle contracts sub-tab switching
    const contractsSubTabs = document.querySelectorAll('#contractsTabs .nav-link');
    contractsSubTabs.forEach(tab => {
        tab.addEventListener('shown.bs.tab', function(event) {
            const targetId = event.target.getAttribute('data-bs-target');
            console.log(`Switched to ${targetId.replace('#', '')} Contracts sub-tab`);
            
            // Animate cards in the newly active tab
            setTimeout(() => {
                const activePane = document.querySelector('#contracts .tab-pane.active .card');
                if (activePane) {
                    const cards = activePane.parentElement.querySelectorAll('.card');
                    cards.forEach((card, index) => {
                        card.style.animationDelay = `${index * 0.1}s`;
                        card.classList.add('animate-in');
                    });
                }
            }, 100);
        });
    });
    
<<<<<<< HEAD
    // Handle comment toggles
    const commentToggles = document.querySelectorAll('#lifeline-equipment .comment-toggle');
    commentToggles.forEach(toggle => {
        toggle.addEventListener('click', function(event) {
            event.preventDefault();
            const section = toggle.getAttribute('data-section');
            console.log(`Toggle comments for section: ${section}`);
            alert(`コメント機能は今後実装予定です。\n対象セクション：${section}`);
        });
    });

    // ライフライン設備タブの動的編集・ドキュメントボタン制御
    function updateLifelineButtons() {
        const editLink = document.getElementById('lifeline-edit-link');
        const documentsToggle = document.getElementById('lifeline-documents-toggle');
        
        if (!editLink || !documentsToggle) return;

        // アクティブなタブを取得
        const activeTab = document.querySelector('#lifelineSubTabs .nav-link.active');
        if (!activeTab) return;

        const tabId = activeTab.id;
        let category = 'electrical'; // デフォルト

        // タブIDに基づいてカテゴリを決定
        switch (tabId) {
            case 'electrical-tab':
                category = 'electrical';
                break;
            case 'water-tab':
                category = 'water';
                break;
            case 'gas-tab':
                category = 'gas';
                break;
            case 'elevator-tab':
                category = 'elevator';
                break;
            case 'hvac-lighting-tab':
                category = 'hvac-lighting';
                break;
        }

        // 編集ボタンのリンクを更新
        const facilityId = {{ $facility->id }};
        editLink.href = `/facilities/${facilityId}/lifeline-equipment/${category}/edit`;

        // ドキュメントボタンの動作を更新（既存の処理をそのまま実行）
        documentsToggle.onclick = function() {
            // 各タブの既存のドキュメントボタンをクリック
            const existingDocumentButton = document.getElementById(category + '-documents-toggle');
            if (existingDocumentButton) {
                existingDocumentButton.click();
            }
        };
    }

    // 初期化時にボタンを更新
    updateLifelineButtons();

    // タブ切り替え時にボタンを更新
    const lifelineTabButtons = document.querySelectorAll('#lifelineSubTabs .nav-link');
    lifelineTabButtons.forEach(button => {
        button.addEventListener('shown.bs.tab', function() {
            updateLifelineButtons();
        });
    });

    // 防犯・防災設備タブの動的編集・ドキュメントボタン制御
    function updateSecurityDisasterButtons() {
        const editLink = document.getElementById('security-disaster-edit-link');
        const documentsToggle = document.getElementById('security-disaster-documents-toggle');
        
        if (!editLink || !documentsToggle) return;

        // アクティブなサブタブを取得
        const activeSubTab = document.querySelector('#securityDisasterTabs .nav-link.active');
        if (!activeSubTab) return;

        const tabId = activeSubTab.id;
        let subcategory = 'camera_lock'; // デフォルト

        // タブIDに基づいてサブカテゴリを決定
        switch (tabId) {
            case 'camera-lock-tab':
                subcategory = 'camera_lock';
                break;
            case 'fire-disaster-tab':
                subcategory = 'fire_disaster';
                break;
        }

        // 編集ボタンのリンクを更新
        const facilityId = {{ $facility->id }};
        if (subcategory === 'fire_disaster') {
            editLink.href = `/facilities/${facilityId}/security-disaster/edit#fire-disaster-edit`;
        } else {
            editLink.href = `/facilities/${facilityId}/security-disaster/edit`;
        }

        // ドキュメントボタンの動作を更新
        documentsToggle.onclick = function() {
            // 各サブタブの既存のドキュメントボタンをクリック
            let existingDocumentButton;
            if (subcategory === 'camera_lock') {
                existingDocumentButton = document.getElementById('camera-lock-documents-modal');
            } else if (subcategory === 'fire_disaster') {
                existingDocumentButton = document.getElementById('fire-disaster-documents-modal');
            }
            
            if (existingDocumentButton) {
                // モーダルを直接開く
                const modal = new bootstrap.Modal(existingDocumentButton);
                modal.show();
            }
        };
    }

    // 初期化時にボタンを更新
    updateSecurityDisasterButtons();

    // サブタブ切り替え時にボタンを更新
    const securityDisasterTabButtons = document.querySelectorAll('#securityDisasterTabs .nav-link');
    securityDisasterTabButtons.forEach(button => {
        button.addEventListener('shown.bs.tab', function() {
            updateSecurityDisasterButtons();
        });
    });
    
=======
>>>>>>> 4223858f
});
</script><|MERGE_RESOLUTION|>--- conflicted
+++ resolved
@@ -1184,7 +1184,6 @@
         });
     });
     
-<<<<<<< HEAD
     // Handle comment toggles
     const commentToggles = document.querySelectorAll('#lifeline-equipment .comment-toggle');
     commentToggles.forEach(toggle => {
@@ -1315,7 +1314,5 @@
         });
     });
     
-=======
->>>>>>> 4223858f
 });
 </script>
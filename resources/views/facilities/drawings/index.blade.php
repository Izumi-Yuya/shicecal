--- conflicted
+++ resolved
@@ -132,11 +132,7 @@
                 <table class="table table-bordered facility-basic-info-table-clean" style="--bs-table-cell-padding-x: 0; --bs-table-cell-padding-y: 0; margin-bottom: 0;">
                     <tbody>
                         <tr>
-<<<<<<< HEAD
-                            <td class="detail-label" style="padding: 0.5rem; width: 4.8% !important;">備考</td>
-=======
                             <td class="detail-label" style="padding: 0.5rem; width: 6.3% !important;">備考</td>
->>>>>>> 8255d06c
                             <td class="detail-value {{ (!isset($drawingsData['notes']) || empty($drawingsData['notes'])) ? 'empty-field' : '' }}" style="padding: 0.5rem;">
                                 @if(isset($drawingsData['notes']) && !empty($drawingsData['notes']))
                                     {!! nl2br(e($drawingsData['notes'])) !!}
@@ -160,11 +156,7 @@
                     <tbody>
                         <!-- 施工図面一式 -->
                         <tr>
-<<<<<<< HEAD
-                            <td class="detail-label" style="padding: 0.5rem; width: 4.8% !important;">施工図面一式</td>
-=======
                             <td class="detail-label" style="padding: 0.5rem; width: 6.3% !important;">施工図面一式</td>
->>>>>>> 8255d06c
                             <td class="detail-value {{ !isset($drawingsData['handover_drawings']['construction_drawings']) ? 'empty-field' : '' }}" style="padding: 0.5rem;">
                                 @if(isset($drawingsData['handover_drawings']['construction_drawings']))
                                     @php $drawing = $drawingsData['handover_drawings']['construction_drawings']; @endphp
@@ -184,11 +176,7 @@
                         
                         <!-- 備考 -->
                         <tr>
-<<<<<<< HEAD
-                            <td class="detail-label" style="padding: 0.5rem; width: 4.8% !important;">備考</td>
-=======
                             <td class="detail-label" style="padding: 0.5rem; width: 6.3% !important;">備考</td>
->>>>>>> 8255d06c
                             <td class="detail-value {{ (!isset($drawingsData['handover_drawings']['notes']) || empty($drawingsData['handover_drawings']['notes'])) ? 'empty-field' : '' }}" style="padding: 0.5rem;">
                                 @if(isset($drawingsData['handover_drawings']['notes']) && !empty($drawingsData['handover_drawings']['notes']))
                                     {!! nl2br(e($drawingsData['handover_drawings']['notes'])) !!}

/**
 * Sidebar Component Module
 * Handles sidebar functionality including toggle, responsive behavior, and navigation
 */

/**
 * Sidebar Component Class
 */
export class SidebarComponent {
<<<<<<< HEAD
  constructor() {
    this.sidebar = null;
    this.mainContent = null;
    this.sidebarToggle = null;
    this.init();
  }

  init() {
    this.sidebar = document.getElementById('sidebar');
    this.mainContent = document.querySelector('.main-content');
    this.sidebarToggle = document.getElementById('sidebarToggle');

    if (!this.sidebar || !this.mainContent || !this.sidebarToggle) return;

    // Load saved sidebar state
    const sidebarState = localStorage.getItem('sidebarCollapsed');
    if (sidebarState === 'true') {
      this.collapseSidebar();
    } else {
      // Set initial position when sidebar is expanded
      this.expandSidebar();
=======
    constructor() {
        this.sidebar = null;
        this.mainContent = null;
        this.sidebarToggle = null;
        this.init();
>>>>>>> b9b6b43b
    }

    init() {
        this.sidebar = document.getElementById('sidebar');
        this.mainContent = document.querySelector('.main-content');
        this.sidebarToggle = document.getElementById('sidebarToggle');

        if (!this.sidebar || !this.mainContent || !this.sidebarToggle) {
            return;
        }

        // Load saved sidebar state
        const sidebarState = localStorage.getItem('sidebarCollapsed');
        if (sidebarState === 'true') {
            this.collapseSidebar();
        } else {
            // Set initial position when sidebar is expanded
            this.updateToggleButtonPosition(false);
        }

        // Toggle sidebar on button click
        this.sidebarToggle.addEventListener('click', () => {
            this.toggleSidebar();
        });

        // Handle responsive behavior
        this.handleResponsive();

        // Close sidebar when clicking outside on mobile
        this.handleOutsideClick();
    }

    toggleSidebar() {
        const isCollapsed = this.sidebar.classList.contains('collapsed');

        if (isCollapsed) {
            this.expandSidebar();
        } else {
            this.collapseSidebar();
        }

        // Save state
        localStorage.setItem('sidebarCollapsed', !isCollapsed);
    }
<<<<<<< HEAD

    // Update toggle button position for collapsed state
    this.updateToggleButtonPosition(true);
  }
=======
>>>>>>> b9b6b43b

    collapseSidebar() {
        this.sidebar.classList.add('collapsed');
        this.mainContent.classList.add('expanded');

        // Update toggle button icon
        const toggleIcon = this.sidebarToggle.querySelector('i');
        if (toggleIcon) {
            toggleIcon.className = 'fas fa-bars';
        }

        // Update toggle button position for collapsed state
        this.updateToggleButtonPosition(true);
    }
<<<<<<< HEAD

    // Update toggle button position for expanded state
    this.updateToggleButtonPosition(false);
  }

  updateToggleButtonPosition(isCollapsed) {
    if (!this.sidebarToggle) return;

    if (isCollapsed) {
      // When sidebar is collapsed - position above facility list text
      this.sidebarToggle.style.left = '45px';
      this.sidebarToggle.style.top = '93px';
    } else {
      // When sidebar is expanded - position next to menu text
      this.sidebarToggle.style.left = '200px';
      this.sidebarToggle.style.top = '88px';
    }
  }
=======
>>>>>>> b9b6b43b

    expandSidebar() {
        this.sidebar.classList.remove('collapsed');
        this.mainContent.classList.remove('expanded');

        // Update toggle button icon
        const toggleIcon = this.sidebarToggle.querySelector('i');
        if (toggleIcon) {
            toggleIcon.className = 'fas fa-times';
        }

        // Update toggle button position for expanded state
        this.updateToggleButtonPosition(false);
    }

    updateToggleButtonPosition(isCollapsed) {
        if (!this.sidebarToggle) {
            return;
        }

        if (isCollapsed) {
            // When sidebar is collapsed - position above facility list text
            this.sidebarToggle.style.left = '45px';
            this.sidebarToggle.style.top = '93px';
        } else {
            // When sidebar is expanded - position next to menu text
            this.sidebarToggle.style.left = '200px';
            this.sidebarToggle.style.top = '88px';
        }
    }

    handleResponsive() {
        const mediaQuery = window.matchMedia('(max-width: 768px)');

        const handleMediaChange = (e) => {
            if (e.matches) {
                // Mobile: Always collapse sidebar initially
                this.sidebar.classList.add('collapsed');
                this.mainContent.classList.add('expanded');
            } else {
                // Desktop: Restore saved state
                const sidebarState = localStorage.getItem('sidebarCollapsed');
                if (sidebarState !== 'true') {
                    this.sidebar.classList.remove('collapsed');
                    this.mainContent.classList.remove('expanded');
                }
            }
        };

        // Initial check
        handleMediaChange(mediaQuery);

        // Listen for changes (using addEventListener instead of deprecated addListener)
        mediaQuery.addEventListener('change', handleMediaChange);
    }

    handleOutsideClick() {
        document.addEventListener('click', (e) => {
            const isSmallScreen = window.innerWidth <= 768;
            const isClickInsideSidebar = this.sidebar.contains(e.target);
            const isClickOnToggle = this.sidebarToggle.contains(e.target);
            const isSidebarVisible = !this.sidebar.classList.contains('collapsed');

            if (isSmallScreen && !isClickInsideSidebar && !isClickOnToggle && isSidebarVisible) {
                this.collapseSidebar();
            }
        });
    }
}

/**
 * Active Menu Component Class
 */
export class ActiveMenuComponent {
    constructor() {
        this.init();
    }

    init() {
        this.highlightActiveMenu();
        this.handleMenuClicks();
    }

    highlightActiveMenu() {
        const currentPath = window.location.pathname;
        const menuLinks = document.querySelectorAll('.sidebar .nav-link');

        menuLinks.forEach(link => {
            const linkPath = new URL(link.href).pathname;

            // Exact match or starts with path (for sub-pages)
            if (linkPath === currentPath || (currentPath.startsWith(linkPath) && linkPath !== '/')) {
                link.classList.add('active');

                // Scroll active item into view
                setTimeout(() => {
                    link.scrollIntoView({
                        behavior: 'smooth',
                        block: 'nearest'
                    });
                }, 100);
            }
        });
    }

    handleMenuClicks() {
        const menuLinks = document.querySelectorAll('.sidebar .nav-link');

        menuLinks.forEach(link => {
            link.addEventListener('click', () => {
                // Remove active class from all links
                menuLinks.forEach(l => l.classList.remove('active'));

                // Add active class to clicked link
                link.classList.add('active');

                // On mobile, collapse sidebar after navigation
                if (window.innerWidth <= 768) {
                    const sidebar = document.getElementById('sidebar');
                    const mainContent = document.querySelector('.main-content');
                    if (sidebar && mainContent) {
                        const sidebarComponent = new SidebarComponent();
                        sidebarComponent.collapseSidebar();
                    }
                }
            });
        });
    }
}

/**
 * Smooth Scroll Component Class
 */
export class SmoothScrollComponent {
    constructor() {
        this.init();
    }

    init() {
        const sidebarContent = document.querySelector('.sidebar-content');
        if (sidebarContent) {
            // Add smooth scrolling behavior
            sidebarContent.style.scrollBehavior = 'smooth';
        }
    }
}

/**
 * Initialize all sidebar components
 */
export function initializeSidebar() {
    const sidebarComponent = new SidebarComponent();
    const activeMenuComponent = new ActiveMenuComponent();
    const smoothScrollComponent = new SmoothScrollComponent();

    // Add keyboard shortcuts
    document.addEventListener('keydown', (e) => {
    // Ctrl/Cmd + B to toggle sidebar
        if ((e.ctrlKey || e.metaKey) && e.key === 'b') {
            e.preventDefault();
            sidebarComponent.toggleSidebar();
        }
    });

    // Handle window resize
    window.addEventListener('resize', () => {
        sidebarComponent.handleResponsive();
    });

    return {
        sidebar: sidebarComponent,
        activeMenu: activeMenuComponent,
        smoothScroll: smoothScrollComponent
    };
}<|MERGE_RESOLUTION|>--- conflicted
+++ resolved
@@ -7,35 +7,11 @@
  * Sidebar Component Class
  */
 export class SidebarComponent {
-<<<<<<< HEAD
-  constructor() {
-    this.sidebar = null;
-    this.mainContent = null;
-    this.sidebarToggle = null;
-    this.init();
-  }
-
-  init() {
-    this.sidebar = document.getElementById('sidebar');
-    this.mainContent = document.querySelector('.main-content');
-    this.sidebarToggle = document.getElementById('sidebarToggle');
-
-    if (!this.sidebar || !this.mainContent || !this.sidebarToggle) return;
-
-    // Load saved sidebar state
-    const sidebarState = localStorage.getItem('sidebarCollapsed');
-    if (sidebarState === 'true') {
-      this.collapseSidebar();
-    } else {
-      // Set initial position when sidebar is expanded
-      this.expandSidebar();
-=======
     constructor() {
         this.sidebar = null;
         this.mainContent = null;
         this.sidebarToggle = null;
         this.init();
->>>>>>> b9b6b43b
     }
 
     init() {
@@ -80,13 +56,6 @@
         // Save state
         localStorage.setItem('sidebarCollapsed', !isCollapsed);
     }
-<<<<<<< HEAD
-
-    // Update toggle button position for collapsed state
-    this.updateToggleButtonPosition(true);
-  }
-=======
->>>>>>> b9b6b43b
 
     collapseSidebar() {
         this.sidebar.classList.add('collapsed');
@@ -101,27 +70,6 @@
         // Update toggle button position for collapsed state
         this.updateToggleButtonPosition(true);
     }
-<<<<<<< HEAD
-
-    // Update toggle button position for expanded state
-    this.updateToggleButtonPosition(false);
-  }
-
-  updateToggleButtonPosition(isCollapsed) {
-    if (!this.sidebarToggle) return;
-
-    if (isCollapsed) {
-      // When sidebar is collapsed - position above facility list text
-      this.sidebarToggle.style.left = '45px';
-      this.sidebarToggle.style.top = '93px';
-    } else {
-      // When sidebar is expanded - position next to menu text
-      this.sidebarToggle.style.left = '200px';
-      this.sidebarToggle.style.top = '88px';
-    }
-  }
-=======
->>>>>>> b9b6b43b
 
     expandSidebar() {
         this.sidebar.classList.remove('collapsed');
